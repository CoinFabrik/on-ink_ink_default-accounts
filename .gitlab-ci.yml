--- conflicted
+++ resolved
@@ -283,19 +283,14 @@
     paths:
       - ./crate-docs/
   script:
-<<<<<<< HEAD
     # All crate docs currently need to be built separately. The reason
     # is that `smart-bench-macro` is a dependency now in a number of places.
     # This crate uses e.g. `ink_metadata`, but in its published form. So if
     # e.g. the `-p ink_metadata` is added to the `ink_lang` command  this
     # results in the cargo failure "multiple packages with same spec, ambiguous".
-    # TODO(#XXX) We might be able to remove this again once we've forked
-    # `smart-bench-macro` into the ink! repository.
     - cargo doc --no-deps --all-features -p ink_env
     - cargo doc --no-deps --all-features -p ink_storage
-    - cargo doc --no-deps --all-features -p ink_storage_codegen
     - cargo doc --no-deps --all-features -p ink_storage_traits
-    - cargo doc --no-deps --all-features -p ink_storage_derive
     - cargo doc --no-deps --all-features -p ink_primitives
     - cargo doc --no-deps --all-features -p ink_prelude
     - cargo doc --no-deps --all-features -p ink
@@ -303,13 +298,6 @@
     - cargo doc --no-deps --all-features -p ink_ir
     - cargo doc --no-deps --all-features -p ink_codegen
     - cargo doc --no-deps --all-features -p ink_metadata
-=======
-    - cargo doc --no-deps --all-features
-        -p scale-info -p ink_metadata -p ink_env
-        -p ink_storage -p ink_storage_traits
-        -p ink_primitives -p ink_prelude
-        -p ink -p ink_macro -p ink_ir -p ink_codegen
->>>>>>> 69f959f2
     - mv ${CARGO_TARGET_DIR}/doc ./crate-docs
     # FIXME: remove me after CI image gets nonroot
     - chown -R nonroot:nonroot ./crate-docs
