// Copyright 2018-2022 Parity Technologies (UK) Ltd.
//
// Licensed under the Apache License, Version 2.0 (the "License");
// you may not use this file except in compliance with the License.
// You may obtain a copy of the License at
//
//     http://www.apache.org/licenses/LICENSE-2.0
//
// Unless required by applicable law or agreed to in writing, software
// distributed under the License is distributed on an "AS IS" BASIS,
// WITHOUT WARRANTIES OR CONDITIONS OF ANY KIND, either express or implied.
// See the License for the specific language governing permissions and
// limitations under the License.

use crate::{
    error::ExtError as _,
    ir,
    ir::{
        ExtensionId,
        Selector,
    },
};
use core::result::Result;
use proc_macro2::{
    Group as Group2,
    Ident,
    Span,
    TokenStream as TokenStream2,
    TokenTree as TokenTree2,
};
use std::collections::HashMap;
use syn::spanned::Spanned;

/// An extension trait for [`syn::Attribute`] in order to query for documentation.
pub trait IsDocAttribute {
    /// Returns `true` if the attribute is a Rust documentation attribute.
    fn is_doc_attribute(&self) -> bool;

    /// Returns the contents of the Rust documentation attribute or `None`.
    fn extract_docs(&self) -> Option<String>;
}

impl IsDocAttribute for syn::Attribute {
    fn is_doc_attribute(&self) -> bool {
        self.path.is_ident("doc")
    }

    fn extract_docs(&self) -> Option<String> {
        if !self.is_doc_attribute() {
            return None
        }
        if let Ok(syn::Meta::NameValue(syn::MetaNameValue {
            lit: syn::Lit::Str(lit_str),
            ..
        })) = self.parse_meta()
        {
            return Some(lit_str.value())
        }
        None
    }
}

/// Either an ink! specific attribute, or another uninterpreted attribute.
#[derive(Debug, PartialEq, Eq)]
pub enum Attribute {
    /// An ink! specific attribute, e.g. `#[ink(storage)]`.
    Ink(InkAttribute),
    /// Any other attribute.
    ///
    /// This can be a known `#[derive(Debug)]` or a specific attribute of another
    /// crate.
    Other(syn::Attribute),
}

/// Types implementing this trait can return a slice over their `syn` attributes.
pub trait Attrs {
    /// Returns the slice of attributes of an AST entity.
    fn attrs(&self) -> &[syn::Attribute];
}

impl Attrs for syn::ImplItem {
    fn attrs(&self) -> &[syn::Attribute] {
        match self {
            syn::ImplItem::Const(item) => &item.attrs,
            syn::ImplItem::Method(item) => &item.attrs,
            syn::ImplItem::Type(item) => &item.attrs,
            syn::ImplItem::Macro(item) => &item.attrs,
            _ => &[],
        }
    }
}

impl Attrs for syn::Item {
    fn attrs(&self) -> &[syn::Attribute] {
        use syn::Item;
        match self {
            Item::Const(syn::ItemConst { attrs, .. })
            | Item::Enum(syn::ItemEnum { attrs, .. })
            | Item::ExternCrate(syn::ItemExternCrate { attrs, .. })
            | Item::Fn(syn::ItemFn { attrs, .. })
            | Item::ForeignMod(syn::ItemForeignMod { attrs, .. })
            | Item::Impl(syn::ItemImpl { attrs, .. })
            | Item::Macro(syn::ItemMacro { attrs, .. })
            | Item::Macro2(syn::ItemMacro2 { attrs, .. })
            | Item::Mod(syn::ItemMod { attrs, .. })
            | Item::Static(syn::ItemStatic { attrs, .. })
            | Item::Struct(syn::ItemStruct { attrs, .. })
            | Item::Trait(syn::ItemTrait { attrs, .. })
            | Item::TraitAlias(syn::ItemTraitAlias { attrs, .. })
            | Item::Type(syn::ItemType { attrs, .. })
            | Item::Union(syn::ItemUnion { attrs, .. })
            | Item::Use(syn::ItemUse { attrs, .. }) => attrs,
            _ => &[],
        }
    }
}

/// An ink! specific attribute.
///
/// # Examples
///
/// An attribute with a simple flag:
/// ```no_compile
/// #[ink(storage)]
/// ```
///
/// An attribute with a parameterized flag:
/// ```no_compile
/// #[ink(selector = 0xDEADBEEF)]
/// ```
///
/// An attribute with multiple flags:
/// ```no_compile
/// #[ink(message, payable, selector = 0xDEADBEEF)]
/// ```
#[derive(Debug, Clone, PartialEq, Eq, Hash)]
pub struct InkAttribute {
    /// The internal non-empty sequence of arguments of the ink! attribute.
    args: Vec<AttributeFrag>,
}

impl Spanned for InkAttribute {
    fn span(&self) -> Span {
        self.args
            .iter()
            .map(|arg| arg.span())
            .fold(self.first().span(), |fst, snd| {
                fst.join(snd).unwrap_or_else(|| self.first().span())
            })
    }
}

impl InkAttribute {
    /// Ensure that the first ink! attribute argument is of expected kind.
    ///
    /// # Errors
    ///
    /// If the first ink! attribute argument is not of expected kind.
    pub fn ensure_first(&self, expected: &AttributeArgKind) -> Result<(), syn::Error> {
        if &self.first().arg.kind() != expected {
            return Err(format_err!(
                self.span(),
                "unexpected first ink! attribute argument",
            ))
        }
        Ok(())
    }

    /// Ensures that the given iterator of ink! attribute arguments do not have
    /// duplicates.
    ///
    /// # Errors
    ///
    /// If the given iterator yields duplicate ink! attribute arguments.
    fn ensure_no_duplicate_args<'a, A>(args: A) -> Result<(), syn::Error>
    where
        A: IntoIterator<Item = &'a ir::AttributeFrag>,
    {
        use crate::error::ExtError as _;
        use std::collections::HashSet;
        let mut seen: HashSet<&AttributeFrag> = HashSet::new();
        let mut seen2: HashMap<AttributeArgKind, Span> = HashMap::new();
        for arg in args.into_iter() {
            if let Some(seen) = seen.get(arg) {
                return Err(format_err!(
                    arg.span(),
                    "encountered duplicate ink! attribute arguments"
                )
                .into_combine(format_err!(
                    seen.span(),
                    "first equal ink! attribute argument here"
                )))
            }
            if let Some(seen) = seen2.get(&arg.kind().kind()) {
                return Err(format_err!(
                    arg.span(),
                    "encountered ink! attribute arguments with equal kinds"
                )
                .into_combine(format_err!(
                    *seen,
                    "first equal ink! attribute argument with equal kind here"
                )))
            }
            seen.insert(arg);
            seen2.insert(arg.kind().kind(), arg.span());
        }
        Ok(())
    }

    /// Converts a sequence of `#[ink(...)]` attributes into a single flattened
    /// `#[ink(...)]` attribute that contains all of the input arguments.
    ///
    /// # Example
    ///
    /// Given the input ink! attribute sequence `[ #[ink(message)], #[ink(payable)] ]`
    /// this procedure returns the single attribute `#[ink(message, payable)]`.
    ///
    /// # Errors
    ///
    /// - If the sequence of input ink! attributes contains duplicates.
    /// - If the input sequence is empty.
    pub fn from_expanded<A>(attrs: A) -> Result<Self, syn::Error>
    where
        A: IntoIterator<Item = Self>,
    {
        let args = attrs
            .into_iter()
            .flat_map(|attr| attr.args)
            .collect::<Vec<_>>();
        if args.is_empty() {
            return Err(format_err!(
                Span::call_site(),
                "encountered unexpected empty expanded ink! attribute arguments",
            ))
        }
        Self::ensure_no_duplicate_args(&args)?;
        Ok(Self { args })
    }

    /// Returns the first ink! attribute argument.
    pub fn first(&self) -> &AttributeFrag {
        self.args
            .first()
            .expect("encountered invalid empty ink! attribute list")
    }

    /// Returns an iterator over the non-empty flags of the ink! attribute.
    ///
    /// # Note
    ///
    /// This yields at least one ink! attribute flag.
    pub fn args(&self) -> ::core::slice::Iter<AttributeFrag> {
        self.args.iter()
    }

    /// Returns the namespace of the ink! attribute if any.
    pub fn namespace(&self) -> Option<ir::Namespace> {
        self.args().find_map(|arg| {
            if let ir::AttributeArg::Namespace(namespace) = arg.kind() {
                return Some(namespace.clone())
            }
            None
        })
    }

    /// Returns the selector of the ink! attribute if any.
    pub fn selector(&self) -> Option<Selector> {
        self.args().find_map(|arg| {
            if let ir::AttributeArg::Selector(selector) = arg.kind() {
                return Some(*selector)
            }
            None
        })
    }

    /// Returns `true` if the ink! attribute contains the `payable` argument.
    pub fn is_payable(&self) -> bool {
        self.args()
            .any(|arg| matches!(arg.kind(), AttributeArg::Payable))
    }

    /// Returns `true` if the ink! attribute contains the `anonymous` argument.
    pub fn is_anonymous(&self) -> bool {
        self.args()
            .any(|arg| matches!(arg.kind(), AttributeArg::Anonymous))
    }

    /// Returns `false` if the ink! attribute contains the `handle_status = false`
    /// argument.
    ///
    /// Otherwise returns `true`.
    pub fn is_handle_status(&self) -> bool {
        !self
            .args()
            .any(|arg| matches!(arg.kind(), AttributeArg::HandleStatus(false)))
    }
}

/// An ink! specific attribute argument.
#[derive(Debug, Clone, PartialEq, Eq, Hash)]
pub struct AttributeFrag {
    pub ast: syn::Meta,
    pub arg: AttributeArg,
}

impl AttributeFrag {
    /// Returns a shared reference to the attribute argument kind.
    pub fn kind(&self) -> &AttributeArg {
        &self.arg
    }
}

impl Spanned for AttributeFrag {
    fn span(&self) -> Span {
        self.ast.span()
    }
}

/// The kind of an ink! attribute argument.
#[derive(Debug, Clone, PartialEq, Eq, PartialOrd, Ord, Hash)]
pub enum AttributeArgKind {
    /// `#[ink(storage)]`
    Storage,
    /// `#[ink(event)]`
    Event,
    /// `#[ink(anonymous)]`
    Anonymous,
    /// `#[ink(topic)]`
    Topic,
    /// `#[ink(message)]`
    Message,
    /// `#[ink(constructor)]`
    Constructor,
    /// `#[ink(payable)]`
    Payable,
    /// `#[ink(selector = 0xDEADBEEF)]`
    Selector,
    /// `#[ink(extension = N: u32)]`
    Extension,
    /// `#[ink(namespace = "my_namespace")]`
    Namespace,
    /// `#[ink(impl)]`
    Implementation,
    /// `#[ink(handle_status = flag: bool)]`
    HandleStatus,
}

/// An ink! specific attribute flag.
#[derive(Debug, Clone, PartialEq, Eq, PartialOrd, Ord, Hash)]
pub enum AttributeArg {
    /// `#[ink(storage)]`
    ///
    /// Applied on `struct` types in order to flag them for being the
    /// contract's storage definition.
    Storage,
    /// `#[ink(event)]`
    ///
    /// Applied on `struct` types in order to flag them for being an ink! event.
    Event,
    /// `#[ink(anonymous)]`
    ///
    /// Applied on `struct` event types in order to flag them as anonymous.
    /// Anonymous events have similar semantics as in Solidity in that their
    /// event signature won't be included in their event topics serialization
    /// to reduce event emitting overhead. This is especially useful for user
    /// defined events.
    Anonymous,
    /// `#[ink(topic)]`
    ///
    /// Applied on fields of ink! event types to indicate that they are topics.
    Topic,
    /// `#[ink(message)]`
    ///
    /// Applied on `&self` or `&mut self` methods to flag them for being an ink!
    /// exported message.
    Message,
    /// `#[ink(constructor)]`
    ///
    /// Applied on inherent methods returning `Self` to flag them for being ink!
    /// exported contract constructors.
    Constructor,
    /// `#[ink(payable)]`
    ///
    /// Applied on ink! constructors or messages in order to specify that they
    /// can receive funds from callers.
    Payable,
    /// `#[ink(selector = 0xDEADBEEF)]`
    ///
<<<<<<< HEAD
    /// Applied on ink! constructors or messages to manually control their
    /// selectors.
    Selector(Selector),
=======
    /// - `#[ink(selector = 0xDEADBEEF)]` Applied on ink! constructors or messages to
    ///   manually control their selectors.
    /// - `#[ink(selector = _)]` Applied on ink! messages to define a fallback messages
    ///   that is invoked if no other ink! message matches a given selector.
    Selector(SelectorOrWildcard),
>>>>>>> 3f11e0ee
    /// `#[ink(namespace = "my_namespace")]`
    ///
    /// Applied on ink! trait implementation blocks to disambiguate other trait
    /// implementation blocks with equal names.
    Namespace(Namespace),
    /// `#[ink(impl)]`
    ///
    /// This attribute supports a niche case that is rarely needed.
    ///
    /// Can be applied on ink! implementation blocks in order to make ink! aware
    /// of them. This is useful if such an implementation block does not contain
    /// any other ink! attributes, so it would be flagged by ink! as a Rust item.
    /// Adding `#[ink(impl)]` on such implementation blocks makes them treated
    /// as ink! implementation blocks thus allowing to access the environment, etc..
    /// Note that ink! messages and constructors still need to be explicitly
    /// flagged as such.
    Implementation,
    /// `#[ink(extension = N: u32)]`
    ///
    /// Applies on ink! chain extension method to set their `func_id` parameter.
    /// Every chain extension method must have exactly one ink! `extension` attribute.
    ///
    /// Used by the `#[ink::chain_extension]` procedural macro.
    Extension(ExtensionId),
    /// `#[ink(handle_status = flag: bool)]`
    ///
    /// Used by the `#[ink::chain_extension]` procedural macro.
    ///
    /// Default value: `true`
    HandleStatus(bool),
}

impl core::fmt::Display for AttributeArgKind {
    fn fmt(&self, f: &mut core::fmt::Formatter) -> Result<(), core::fmt::Error> {
        match self {
            Self::Storage => write!(f, "storage"),
            Self::Event => write!(f, "event"),
            Self::Anonymous => write!(f, "anonymous"),
            Self::Topic => write!(f, "topic"),
            Self::Message => write!(f, "message"),
            Self::Constructor => write!(f, "constructor"),
            Self::Payable => write!(f, "payable"),
            Self::Selector => {
                write!(f, "selector = S:[u8; 4] || _")
            }
            Self::Extension => {
                write!(f, "extension = N:u32)")
            }
            Self::Namespace => {
                write!(f, "namespace = N:string")
            }
            Self::Implementation => write!(f, "impl"),
            Self::HandleStatus => write!(f, "handle_status"),
        }
    }
}

impl AttributeArg {
    /// Returns the kind of the ink! attribute argument.
    pub fn kind(&self) -> AttributeArgKind {
        match self {
            Self::Storage => AttributeArgKind::Storage,
            Self::Event => AttributeArgKind::Event,
            Self::Anonymous => AttributeArgKind::Anonymous,
            Self::Topic => AttributeArgKind::Topic,
            Self::Message => AttributeArgKind::Message,
            Self::Constructor => AttributeArgKind::Constructor,
            Self::Payable => AttributeArgKind::Payable,
            Self::Selector(_) => AttributeArgKind::Selector,
            Self::Extension(_) => AttributeArgKind::Extension,
            Self::Namespace(_) => AttributeArgKind::Namespace,
            Self::Implementation => AttributeArgKind::Implementation,
            Self::HandleStatus(_) => AttributeArgKind::HandleStatus,
        }
    }
}

impl core::fmt::Display for AttributeArg {
    fn fmt(&self, f: &mut core::fmt::Formatter) -> Result<(), core::fmt::Error> {
        match self {
            Self::Storage => write!(f, "storage"),
            Self::Event => write!(f, "event"),
            Self::Anonymous => write!(f, "anonymous"),
            Self::Topic => write!(f, "topic"),
            Self::Message => write!(f, "message"),
            Self::Constructor => write!(f, "constructor"),
            Self::Payable => write!(f, "payable"),
            Self::Selector(selector) => core::fmt::Debug::fmt(&selector, f),
            Self::Extension(extension) => {
                write!(f, "extension = {:?}", extension.into_u32())
            }
            Self::Namespace(namespace) => {
                write!(f, "namespace = {:?}", namespace.as_bytes())
            }
            Self::Implementation => write!(f, "impl"),
            Self::HandleStatus(value) => write!(f, "handle_status = {value:?}"),
        }
    }
}

/// An ink! namespace applicable to a trait implementation block.
#[derive(Debug, Clone, Default, PartialEq, Eq, PartialOrd, Ord, Hash)]
pub struct Namespace {
    /// The underlying bytes.
    bytes: Vec<u8>,
}

impl From<Vec<u8>> for Namespace {
    fn from(bytes: Vec<u8>) -> Self {
        Self { bytes }
    }
}

impl Namespace {
    /// Returns the namespace as bytes.
    pub fn as_bytes(&self) -> &[u8] {
        &self.bytes
    }
}

/// Returns `true` if the given iterator yields at least one attribute of the form
/// `#[ink(...)]` or `#[ink]`.
///
/// # Note
///
/// This does not check at this point whether the ink! attribute is valid since
/// this check is optimized for efficiency.
pub fn contains_ink_attributes<'a, I>(attrs: I) -> bool
where
    I: IntoIterator<Item = &'a syn::Attribute>,
{
    attrs.into_iter().any(|attr| attr.path.is_ident("ink"))
}

/// Returns the first valid ink! attribute, if any.
///
/// Returns `None` if there are no ink! attributes.
///
/// # Errors
///
/// Returns an error if the first ink! attribute is invalid.
pub fn first_ink_attribute<'a, I>(
    attrs: I,
) -> Result<Option<ir::InkAttribute>, syn::Error>
where
    I: IntoIterator<Item = &'a syn::Attribute>,
{
    let first = attrs.into_iter().find(|attr| attr.path.is_ident("ink"));
    match first {
        None => Ok(None),
        Some(ink_attr) => InkAttribute::try_from(ink_attr.clone()).map(Some),
    }
}

/// Partitions the given attributes into ink! specific and non-ink! specific attributes.
///
/// # Error
///
/// Returns an error if some ink! specific attributes could not be successfully parsed.
pub fn partition_attributes<I>(
    attrs: I,
) -> Result<(Vec<InkAttribute>, Vec<syn::Attribute>), syn::Error>
where
    I: IntoIterator<Item = syn::Attribute>,
{
    use either::Either;
    use itertools::Itertools as _;
    let (ink_attrs, others) = attrs
        .into_iter()
        .map(<Attribute as TryFrom<_>>::try_from)
        .collect::<Result<Vec<Attribute>, syn::Error>>()?
        .into_iter()
        .partition_map(|attr| {
            match attr {
                Attribute::Ink(ink_attr) => Either::Left(ink_attr),
                Attribute::Other(other_attr) => Either::Right(other_attr),
            }
        });
    Attribute::ensure_no_duplicate_attrs(&ink_attrs)?;
    Ok((ink_attrs, others))
}

/// Sanitizes the given attributes.
///
/// This partitions the attributes into ink! and non-ink! attributes.
/// All ink! attributes are normalized, they are checked to have a valid first
/// ink! attribute argument and no conflicts given the conflict predicate.
///
/// Returns the partitioned ink! and non-ink! attributes.
///
/// # Parameters
///
/// The `is_conflicting_attr` closure returns `Ok` if the attribute does not conflict,
/// returns `Err(None)` if the attribute conflicts but without providing further reasoning
/// and `Err(Some(reason))` if the attribute conflicts given additional context
/// information.
///
/// # Errors
///
/// - If there are invalid ink! attributes.
/// - If there are duplicate ink! attributes.
/// - If the first ink! attribute is not matching the expected.
/// - If there are conflicting ink! attributes.
/// - if there are no ink! attributes.
pub fn sanitize_attributes<I, C>(
    parent_span: Span,
    attrs: I,
    is_valid_first: &ir::AttributeArgKind,
    is_conflicting_attr: C,
) -> Result<(InkAttribute, Vec<syn::Attribute>), syn::Error>
where
    I: IntoIterator<Item = syn::Attribute>,
    C: FnMut(&ir::AttributeFrag) -> Result<(), Option<syn::Error>>,
{
    let (ink_attrs, other_attrs) = ir::partition_attributes(attrs)?;
    let normalized = ir::InkAttribute::from_expanded(ink_attrs).map_err(|err| {
        err.into_combine(format_err!(parent_span, "at this invocation",))
    })?;
    normalized.ensure_first(is_valid_first).map_err(|err| {
        err.into_combine(format_err!(
            parent_span,
            "expected {} as first ink! attribute argument",
            is_valid_first,
        ))
    })?;
    normalized.ensure_no_conflicts(is_conflicting_attr)?;
    Ok((normalized, other_attrs))
}

/// Sanitizes the given optional attributes.
///
/// This partitions the attributes into ink! and non-ink! attributes.
/// If there are ink! attributes they are normalized and deduplicated.
/// Also checks to guard against conflicting ink! attributes are provided.
///
/// Returns the optional partitioned ink! and non-ink! attributes.
///
/// # Parameters
///
/// The `is_conflicting_attr` closure returns `Ok` if the attribute does not conflict,
/// returns `Err(None)` if the attribute conflicts but without providing further reasoning
/// and `Err(Some(reason))` if the attribute conflicts given additional context
/// information.
///
/// # Errors
///
/// - If there are invalid ink! attributes.
/// - If there are duplicate ink! attributes.
/// - If there are conflicting ink! attributes.
pub fn sanitize_optional_attributes<I, C>(
    parent_span: Span,
    attrs: I,
    is_conflicting_attr: C,
) -> Result<(Option<InkAttribute>, Vec<syn::Attribute>), syn::Error>
where
    I: IntoIterator<Item = syn::Attribute>,
    C: FnMut(&ir::AttributeFrag) -> Result<(), Option<syn::Error>>,
{
    let (ink_attrs, rust_attrs) = ir::partition_attributes(attrs)?;
    if ink_attrs.is_empty() {
        return Ok((None, rust_attrs))
    }
    let normalized = ir::InkAttribute::from_expanded(ink_attrs).map_err(|err| {
        err.into_combine(format_err!(parent_span, "at this invocation",))
    })?;
    normalized.ensure_no_conflicts(is_conflicting_attr)?;
    Ok((Some(normalized), rust_attrs))
}

impl Attribute {
    /// Returns `Ok` if the given iterator yields no duplicate ink! attributes.
    ///
    /// # Errors
    ///
    /// If the given iterator yields duplicate ink! attributes.
    /// Note: Duplicate non-ink! attributes are fine.
    fn ensure_no_duplicate_attrs<'a, I>(attrs: I) -> Result<(), syn::Error>
    where
        I: IntoIterator<Item = &'a InkAttribute>,
    {
        use std::collections::HashSet;
        let mut seen: HashSet<&InkAttribute> = HashSet::new();
        for attr in attrs.into_iter() {
            if let Some(seen) = seen.get(attr) {
                use crate::error::ExtError as _;
                return Err(format_err!(
                    attr.span(),
                    "encountered duplicate ink! attribute"
                )
                .into_combine(format_err!(seen.span(), "first ink! attribute here")))
            }
            seen.insert(attr);
        }
        Ok(())
    }
}

impl TryFrom<syn::Attribute> for Attribute {
    type Error = syn::Error;

    fn try_from(attr: syn::Attribute) -> Result<Self, Self::Error> {
        if attr.path.is_ident("ink") {
            return <InkAttribute as TryFrom<_>>::try_from(attr).map(Into::into)
        }
        Ok(Attribute::Other(attr))
    }
}

impl From<InkAttribute> for Attribute {
    fn from(ink_attribute: InkAttribute) -> Self {
        Attribute::Ink(ink_attribute)
    }
}

/// This function replaces occurrences of a `TokenTree::Ident` of the sequence
/// `selector = _` with the sequence `selector = "_"`.
///
/// This is done because `syn::Attribute::parse_meta` does not support parsing a
/// verbatim like `_`. For this we would need to switch to `syn::Attribute::parse_args`,
/// which requires a more in-depth rewrite of our IR parsing.
///
/// **Note** Although wildcard selectors have been removed, we keep this method to
/// detect whether a wildcard selector is being used to show a helpful error message.
fn transform_wildcard_selector_to_string(group: Group2) -> TokenTree2 {
    let mut found_selector = false;
    let mut found_equal = false;

    let new_group: TokenStream2 = group
        .stream()
        .into_iter()
        .map(|tt| {
            match tt {
                TokenTree2::Group(grp) => transform_wildcard_selector_to_string(grp),
                TokenTree2::Ident(ident)
                    if found_selector && found_equal && ident == "_" =>
                {
                    let mut lit = proc_macro2::Literal::string("_");
                    lit.set_span(ident.span());
                    found_selector = false;
                    found_equal = false;
                    TokenTree2::Literal(lit)
                }
                TokenTree2::Ident(ident) if ident == "selector" => {
                    found_selector = true;
                    TokenTree2::Ident(ident)
                }
                TokenTree2::Punct(punct) if punct.as_char() == '=' => {
                    found_equal = true;
                    TokenTree2::Punct(punct)
                }
                _ => tt,
            }
        })
        .collect();
    TokenTree2::Group(Group2::new(group.delimiter(), new_group))
}

impl TryFrom<syn::Attribute> for InkAttribute {
    type Error = syn::Error;

    fn try_from(mut attr: syn::Attribute) -> Result<Self, Self::Error> {
        if !attr.path.is_ident("ink") {
            return Err(format_err_spanned!(attr, "unexpected non-ink! attribute"))
        }

        let ts: TokenStream2 = attr
            .tokens
            .into_iter()
            .map(|tt| {
                match tt {
                    TokenTree2::Group(grp) => transform_wildcard_selector_to_string(grp),
                    _ => tt,
                }
            })
            .collect();
        attr.tokens = ts;

        match attr.parse_meta().map_err(|_| {
            format_err_spanned!(attr, "unexpected ink! attribute structure")
        })? {
            syn::Meta::List(meta_list) => {
                let args = meta_list
                    .nested
                    .into_iter()
                    .map(<AttributeFrag as TryFrom<_>>::try_from)
                    .collect::<Result<Vec<_>, syn::Error>>()?;
                Self::ensure_no_duplicate_args(&args)?;
                if args.is_empty() {
                    return Err(format_err_spanned!(
                        attr,
                        "encountered unsupported empty ink! attribute"
                    ))
                }
                Ok(InkAttribute { args })
            }
            _ => Err(format_err_spanned!(attr, "unknown ink! attribute")),
        }
    }
}

impl InkAttribute {
    /// Ensures that there are no conflicting ink! attribute arguments in `self`.
    ///
    /// The given `is_conflicting` describes for every ink! attribute argument
    /// found in `self` if it is in conflict.
    ///
    /// # Parameters
    ///
    /// The `is_conflicting_attr` closure returns `Ok` if the attribute does not conflict,
    /// returns `Err(None)` if the attribute conflicts but without providing further
    /// reasoning and `Err(Some(reason))` if the attribute conflicts given additional
    /// context information.
    pub fn ensure_no_conflicts<'a, P>(
        &'a self,
        mut is_conflicting: P,
    ) -> Result<(), syn::Error>
    where
        P: FnMut(&'a ir::AttributeFrag) -> Result<(), Option<syn::Error>>,
    {
        let mut err: Option<syn::Error> = None;
        for arg in self.args() {
            if let Err(reason) = is_conflicting(arg) {
                let conflict_err = format_err!(
                    arg.span(),
                    "encountered conflicting ink! attribute argument",
                );
                match &mut err {
                    Some(err) => {
                        err.combine(conflict_err);
                    }
                    None => {
                        err = Some(conflict_err);
                    }
                }
                if let Some(reason) = reason {
                    err.as_mut()
                        .expect("must be `Some` at this point")
                        .combine(reason);
                }
            }
        }
        if let Some(err) = err {
            return Err(err)
        }
        Ok(())
    }
}

impl TryFrom<syn::NestedMeta> for AttributeFrag {
    type Error = syn::Error;

    fn try_from(nested_meta: syn::NestedMeta) -> Result<Self, Self::Error> {
        match nested_meta {
            syn::NestedMeta::Meta(meta) => {
                match &meta {
                    syn::Meta::NameValue(name_value) => {
                        if name_value.path.is_ident("selector") {
                            if let syn::Lit::Str(lit_str) = &name_value.lit {
                                let argument = lit_str.value();
                                // We've pre-processed the verbatim `_` to `"_"`. This was done
                                // because `syn::Attribute::parse_meta` does not support verbatim.
                                if argument == "_" {
                                    return Err(format_err!(
                                        name_value,
                                        "#[ink(selector = _)] wildcard attributes are no longer supported. \
                                        For upgradeable contracts use `set_code_hash` instead."
                                    ))
                                } else {
                                    return Err(format_err!(
                                        name_value,
                                        "#[ink(selector = ..)] attributes with string inputs are deprecated. \
                                        use an integer instead, e.g. #[ink(selector = 1)] or #[ink(selector = 0xC0DECAFE)]."
                                    ))
                                }
                            }

                            if let syn::Lit::Int(lit_int) = &name_value.lit {
                                let selector_u32 = lit_int.base10_parse::<u32>()
                                    .map_err(|error| {
                                        format_err_spanned!(
                                            lit_int,
                                            "selector value out of range. selector must be a valid `u32` integer: {}",
                                            error
                                        )
                                    })?;
                                let selector = Selector::from(selector_u32.to_be_bytes());
                                return Ok(AttributeFrag {
                                    ast: meta,
                                    arg: AttributeArg::Selector(selector),
                                })
                            }
                            return Err(format_err!(name_value, "expected 4-digit hexcode for `selector` argument, e.g. #[ink(selector = 0xC0FEBABE]"))
                        }
                        if name_value.path.is_ident("namespace") {
                            if let syn::Lit::Str(lit_str) = &name_value.lit {
                                let argument = lit_str.value();
                                syn::parse_str::<syn::Ident>(&argument)
                                    .map_err(|_error| format_err!(
                                        lit_str,
                                        "encountered invalid Rust identifier for namespace argument",
                                    ))?;
                                return Ok(AttributeFrag {
                                    ast: meta,
                                    arg: AttributeArg::Namespace(
                                        Namespace::from(argument.into_bytes()),
                                    ),
                                })
                            }
                            return Err(format_err!(name_value, "expected string type for `namespace` argument, e.g. #[ink(namespace = \"hello\")]"))
                        }
                        if name_value.path.is_ident("extension") {
                            if let syn::Lit::Int(lit_int) = &name_value.lit {
                                let id = lit_int.base10_parse::<u32>().map_err(|parse_err| {
                                    format_err!(
                                        name_value,
                                        "could not parse `N` in `#[ink(extension = N)]` into a `u32` integer",
                                    ).into_combine(parse_err)
                                })?;
                                return Ok(AttributeFrag {
                                    ast: meta,
                                    arg: AttributeArg::Extension(
                                        ExtensionId::from_u32(id),
                                    ),
                                })
                            }
                            return Err(format_err!(name_value, "expected `u32` integer type for `N` in #[ink(extension = N)]"))
                        }
                        if name_value.path.is_ident("handle_status") {
                            if let syn::Lit::Bool(lit_bool) = &name_value.lit {
                                let value = lit_bool.value;
                                return Ok(AttributeFrag {
                                    ast: meta,
                                    arg: AttributeArg::HandleStatus(value),
                                })
                            }
                            return Err(format_err!(name_value, "expected `bool` value type for `flag` in #[ink(handle_status = flag)]"))
                        }
                        Err(format_err_spanned!(
                            meta,
                            "unknown ink! attribute argument (name = value)",
                        ))
                    }
                    syn::Meta::Path(path) => {
                        path
                            .get_ident()
                            .map(Ident::to_string)
                            .ok_or_else(|| format_err_spanned!(meta, "unknown ink! attribute (path)"))
                            .and_then(|ident| match ident.as_str() {
                                "storage" => Ok(AttributeArg::Storage),
                                "message" => Ok(AttributeArg::Message),
                                "constructor" => Ok(AttributeArg::Constructor),
                                "event" => Ok(AttributeArg::Event),
                                "anonymous" => Ok(AttributeArg::Anonymous),
                                "topic" => Ok(AttributeArg::Topic),
                                "payable" => Ok(AttributeArg::Payable),
                                "impl" => Ok(AttributeArg::Implementation),
                                "selector" => Err(format_err!(
                                    meta,
                                    "encountered #[ink(selector)] that is missing its u32 parameter. \
                                    Did you mean #[ink(selector = value: u32)] ?"
                                )),
                                "namespace" => Err(format_err!(
                                    meta,
                                    "encountered #[ink(namespace)] that is missing its string parameter. \
                                    Did you mean #[ink(namespace = name: str)] ?"
                                )),
                                "extension" => Err(format_err!(
                                    meta,
                                    "encountered #[ink(extension)] that is missing its `id` parameter. \
                                    Did you mean #[ink(extension = id: u32)] ?"
                                )),
                                "handle_status" => Err(format_err!(
                                    meta,
                                    "encountered #[ink(handle_status)] that is missing its `flag: bool` parameter. \
                                    Did you mean #[ink(handle_status = flag: bool)] ?"
                                )),
                                _ => Err(format_err_spanned!(
                                    meta, "unknown ink! attribute (path)"
                                ))
                            })
                            .map(|kind| AttributeFrag { ast: meta, arg: kind, })
                    }
                    syn::Meta::List(_) => {
                        Err(format_err_spanned!(
                            meta,
                            "unknown ink! attribute argument (list)"
                        ))
                    }
                }
            }
            syn::NestedMeta::Lit(_) => {
                Err(format_err_spanned!(
                    nested_meta,
                    "unknown ink! attribute argument (literal)"
                ))
            }
        }
    }
}

#[cfg(test)]
mod tests {
    use super::*;

    #[test]
    fn contains_ink_attributes_works() {
        assert!(!contains_ink_attributes(&[]));
        assert!(contains_ink_attributes(&[syn::parse_quote! { #[ink] }]));
        assert!(contains_ink_attributes(&[syn::parse_quote! { #[ink(..)] }]));
        assert!(contains_ink_attributes(&[
            syn::parse_quote! { #[inline] },
            syn::parse_quote! { #[likely] },
            syn::parse_quote! { #[ink(storage)] },
        ]));
        assert!(!contains_ink_attributes(&[
            syn::parse_quote! { #[inline] },
            syn::parse_quote! { #[likely] },
        ]));
    }

    /// Asserts that the given input yields the expected first argument or the
    /// expected error string.
    ///
    /// # Note
    ///
    /// Can be used to assert against the success and failure path.
    fn assert_first_ink_attribute(
        input: &[syn::Attribute],
        expected: Result<Option<Vec<ir::AttributeArg>>, &'static str>,
    ) {
        assert_eq!(
            first_ink_attribute(input)
                .map(|maybe_attr: Option<ir::InkAttribute>| {
                    maybe_attr.map(|attr: ir::InkAttribute| {
                        attr.args.into_iter().map(|arg| arg.arg).collect::<Vec<_>>()
                    })
                })
                .map_err(|err| err.to_string()),
            expected.map_err(ToString::to_string),
        )
    }

    #[test]
    fn first_ink_attribute_works() {
        assert_first_ink_attribute(&[], Ok(None));
        assert_first_ink_attribute(
            &[syn::parse_quote! { #[ink(storage)] }],
            Ok(Some(vec![AttributeArg::Storage])),
        );
        assert_first_ink_attribute(
            &[syn::parse_quote! { #[ink(invalid)] }],
            Err("unknown ink! attribute (path)"),
        );
    }

    mod test {
        use crate::ir;

        /// Mock for `ir::Attribute` to improve the ability to test.
        #[derive(Debug, PartialEq, Eq)]
        pub enum Attribute {
            Ink(Vec<ir::AttributeArg>),
            Other(syn::Attribute),
        }

        impl From<ir::Attribute> for Attribute {
            fn from(attr: ir::Attribute) -> Self {
                match attr {
                    ir::Attribute::Ink(ink_attr) => {
                        Self::Ink(
                            ink_attr
                                .args
                                .into_iter()
                                .map(|arg| arg.arg)
                                .collect::<Vec<_>>(),
                        )
                    }
                    ir::Attribute::Other(other_attr) => Self::Other(other_attr),
                }
            }
        }

        impl From<ir::InkAttribute> for Attribute {
            fn from(ink_attr: ir::InkAttribute) -> Self {
                Attribute::from(ir::Attribute::Ink(ink_attr))
            }
        }

        /// Mock for `ir::InkAttribute` to improve the ability to test.
        #[derive(Debug, PartialEq, Eq)]
        pub struct InkAttribute {
            args: Vec<ir::AttributeArg>,
        }

        impl From<ir::InkAttribute> for InkAttribute {
            fn from(ink_attr: ir::InkAttribute) -> Self {
                Self {
                    args: ink_attr
                        .args
                        .into_iter()
                        .map(|arg| arg.arg)
                        .collect::<Vec<_>>(),
                }
            }
        }

        impl<I> From<I> for InkAttribute
        where
            I: IntoIterator<Item = ir::AttributeArg>,
        {
            fn from(args: I) -> Self {
                Self {
                    args: args.into_iter().collect::<Vec<_>>(),
                }
            }
        }
    }

    /// Asserts that the given [`syn::Attribute`] is converted into the expected
    /// [`ir::Attribute`] or yields the expected error message.
    fn assert_attribute_try_from(
        input: syn::Attribute,
        expected: Result<test::Attribute, &'static str>,
    ) {
        assert_eq!(
            <ir::Attribute as TryFrom<_>>::try_from(input)
                .map(test::Attribute::from)
                .map_err(|err| err.to_string()),
            expected.map_err(ToString::to_string),
        )
    }

    #[test]
    fn storage_works() {
        assert_attribute_try_from(
            syn::parse_quote! {
                #[ink(storage)]
            },
            Ok(test::Attribute::Ink(vec![AttributeArg::Storage])),
        );
    }

    /// This tests that `#[ink(impl)]` works which can be non-trivial since
    /// `impl` is also a Rust keyword.
    #[test]
    fn impl_works() {
        assert_attribute_try_from(
            syn::parse_quote! {
                #[ink(impl)]
            },
            Ok(test::Attribute::Ink(vec![AttributeArg::Implementation])),
        );
    }

    #[test]
    fn selector_works() {
        assert_attribute_try_from(
            syn::parse_quote! {
                #[ink(selector = 42)]
            },
            Ok(test::Attribute::Ink(vec![AttributeArg::Selector(
                Selector::from([0, 0, 0, 42]),
            )])),
        );
        assert_attribute_try_from(
            syn::parse_quote! {
                #[ink(selector = 0xDEADBEEF)]
            },
            Ok(test::Attribute::Ink(vec![AttributeArg::Selector(
                Selector::from([0xDE, 0xAD, 0xBE, 0xEF]),
            )])),
        );
    }

    #[test]
    fn selector_negative_number() {
        assert_attribute_try_from(
            syn::parse_quote! {
                #[ink(selector = -1)]
            },
            Err(
                "selector value out of range. selector must be a valid `u32` integer: \
                invalid digit found in string",
            ),
        );
    }

    #[test]
    fn selector_out_of_range() {
        assert_attribute_try_from(
            syn::parse_quote! {
                #[ink(selector = 0xFFFF_FFFF_FFFF_FFFF)]
            },
            Err(
                "selector value out of range. \
                selector must be a valid `u32` integer: number too large to fit in target type"
            ),
        );
    }

    #[test]
    fn selector_invalid_type() {
        assert_attribute_try_from(
            syn::parse_quote! {
                #[ink(selector = true)]
            },
            Err("expected 4-digit hexcode for `selector` argument, e.g. #[ink(selector = 0xC0FEBABE]"),
        );
    }

    #[test]
    fn namespace_works() {
        assert_attribute_try_from(
            syn::parse_quote! {
                #[ink(namespace = "my_namespace")]
            },
            Ok(test::Attribute::Ink(vec![AttributeArg::Namespace(
                Namespace::from("my_namespace".to_string().into_bytes()),
            )])),
        );
    }

    #[test]
    fn namespace_invalid_identifier() {
        assert_attribute_try_from(
            syn::parse_quote! {
                #[ink(namespace = "::invalid_identifier")]
            },
            Err("encountered invalid Rust identifier for namespace argument"),
        );
    }

    #[test]
    fn namespace_invalid_type() {
        assert_attribute_try_from(
            syn::parse_quote! {
                #[ink(namespace = 42)]
            },
            Err("expected string type for `namespace` argument, e.g. #[ink(namespace = \"hello\")]"),
        );
    }

    #[test]
    fn namespace_missing_parameter() {
        assert_attribute_try_from(
            syn::parse_quote! {
                #[ink(namespace)]
            },
            Err(
                "encountered #[ink(namespace)] that is missing its string parameter. \
                Did you mean #[ink(namespace = name: str)] ?",
            ),
        );
    }

    #[test]
    fn extension_works() {
        assert_attribute_try_from(
            syn::parse_quote! {
                #[ink(extension = 42)]
            },
            Ok(test::Attribute::Ink(vec![AttributeArg::Extension(
                ExtensionId::from_u32(42),
            )])),
        );
    }

    #[test]
    fn extension_invalid_value_type() {
        assert_attribute_try_from(
            syn::parse_quote! {
                #[ink(extension = "string")]
            },
            Err("expected `u32` integer type for `N` in #[ink(extension = N)]"),
        );
    }

    #[test]
    fn extension_negative_integer() {
        assert_attribute_try_from(
            syn::parse_quote! {
                #[ink(extension = -1)]
            },
            Err("could not parse `N` in `#[ink(extension = N)]` into a `u32` integer"),
        );
    }

    #[test]
    fn extension_too_big_integer() {
        let max_u32_plus_1 = (u32::MAX as u64) + 1;
        assert_attribute_try_from(
            syn::parse_quote! {
                #[ink(extension = #max_u32_plus_1)]
            },
            Err("could not parse `N` in `#[ink(extension = N)]` into a `u32` integer"),
        );
    }

    #[test]
    fn extension_missing_parameter() {
        assert_attribute_try_from(
            syn::parse_quote! {
                #[ink(extension)]
            },
            Err(
                "encountered #[ink(extension)] that is missing its `id` parameter. \
                Did you mean #[ink(extension = id: u32)] ?",
            ),
        );
    }

    #[test]
    fn handle_status_works() {
        fn expected_ok(value: bool) -> Result<test::Attribute, &'static str> {
            Ok(test::Attribute::Ink(vec![AttributeArg::HandleStatus(
                value,
            )]))
        }
        assert_attribute_try_from(
            syn::parse_quote! {
                #[ink(handle_status = true)]
            },
            expected_ok(true),
        );
        assert_attribute_try_from(
            syn::parse_quote! {
                #[ink(handle_status = false)]
            },
            expected_ok(false),
        );
    }

    #[test]
    fn handle_status_missing_parameter() {
        assert_attribute_try_from(
            syn::parse_quote! {
                #[ink(handle_status)]
            },
            Err(
                "encountered #[ink(handle_status)] that is missing its `flag: bool` parameter. \
                Did you mean #[ink(handle_status = flag: bool)] ?",
            ),
        );
    }

    #[test]
    fn handle_status_invalid_parameter_type() {
        assert_attribute_try_from(
            syn::parse_quote! {
                #[ink(handle_status = "string")]
            },
            Err("expected `bool` value type for `flag` in #[ink(handle_status = flag)]"),
        );
    }

    #[test]
    fn compound_mixed_works() {
        assert_attribute_try_from(
            syn::parse_quote! {
                #[ink(message, namespace = "my_namespace")]
            },
            Ok(test::Attribute::Ink(vec![
                AttributeArg::Message,
                AttributeArg::Namespace(Namespace::from(
                    "my_namespace".to_string().into_bytes(),
                )),
            ])),
        )
    }

    #[test]
    fn compound_simple_works() {
        assert_attribute_try_from(
            syn::parse_quote! {
                #[ink(
                    storage,
                    message,
                    constructor,
                    event,
                    topic,
                    payable,
                    impl,
                )]
            },
            Ok(test::Attribute::Ink(vec![
                AttributeArg::Storage,
                AttributeArg::Message,
                AttributeArg::Constructor,
                AttributeArg::Event,
                AttributeArg::Topic,
                AttributeArg::Payable,
                AttributeArg::Implementation,
            ])),
        );
    }

    #[test]
    fn non_ink_attribute_works() {
        let attr: syn::Attribute = syn::parse_quote! {
            #[non_ink(message)]
        };
        assert_attribute_try_from(attr.clone(), Ok(test::Attribute::Other(attr)));
    }

    #[test]
    fn empty_ink_attribute_fails() {
        assert_attribute_try_from(
            syn::parse_quote! {
                #[ink]
            },
            Err("unknown ink! attribute"),
        );
        assert_attribute_try_from(
            syn::parse_quote! {
                #[ink()]
            },
            Err("encountered unsupported empty ink! attribute"),
        );
    }

    #[test]
    fn duplicate_flags_fails() {
        assert_attribute_try_from(
            syn::parse_quote! {
                #[ink(message, message)]
            },
            Err("encountered duplicate ink! attribute arguments"),
        );
    }

    /// Asserts that the given sequence of [`syn::Attribute`] is correctly
    /// partitioned into the expected tuple of ink! and non-ink! attributes
    /// or that the expected error is returned.
    fn assert_parition_attributes(
        input: Vec<syn::Attribute>,
        expected: Result<(Vec<test::InkAttribute>, Vec<syn::Attribute>), &'static str>,
    ) {
        assert_eq!(
            partition_attributes(input)
                .map(|(ink_attr, other_attr)| {
                    (
                        ink_attr
                            .into_iter()
                            .map(test::InkAttribute::from)
                            .collect::<Vec<_>>(),
                        other_attr,
                    )
                })
                .map_err(|err| err.to_string()),
            expected.map_err(ToString::to_string)
        );
    }

    #[test]
    fn parition_attributes_works() {
        assert_parition_attributes(
            vec![
                syn::parse_quote! { #[ink(message)] },
                syn::parse_quote! { #[non_ink_attribute] },
            ],
            Ok((
                vec![test::InkAttribute::from(vec![AttributeArg::Message])],
                vec![syn::parse_quote! { #[non_ink_attribute] }],
            )),
        )
    }

    #[test]
    fn parition_duplicates_fails() {
        assert_parition_attributes(
            vec![
                syn::parse_quote! { #[ink(message)] },
                syn::parse_quote! { #[ink(message)] },
            ],
            Err("encountered duplicate ink! attribute"),
        )
    }
}<|MERGE_RESOLUTION|>--- conflicted
+++ resolved
@@ -386,17 +386,8 @@
     Payable,
     /// `#[ink(selector = 0xDEADBEEF)]`
     ///
-<<<<<<< HEAD
-    /// Applied on ink! constructors or messages to manually control their
-    /// selectors.
+    /// Applied on ink! constructors or messages to manually control their selectors.
     Selector(Selector),
-=======
-    /// - `#[ink(selector = 0xDEADBEEF)]` Applied on ink! constructors or messages to
-    ///   manually control their selectors.
-    /// - `#[ink(selector = _)]` Applied on ink! messages to define a fallback messages
-    ///   that is invoked if no other ink! message matches a given selector.
-    Selector(SelectorOrWildcard),
->>>>>>> 3f11e0ee
     /// `#[ink(namespace = "my_namespace")]`
     ///
     /// Applied on ink! trait implementation blocks to disambiguate other trait
