--- conflicted
+++ resolved
@@ -58,15 +58,12 @@
 
     /// Attempt to kill the running substrate process.
     pub fn kill(&mut self) -> Result<(), String> {
-<<<<<<< HEAD
-=======
         tracing::info!("Killing node process {}", self.proc.id());
         if let Err(err) = self.proc.kill() {
             let err = format!("Error killing node process {}: {}", self.proc.id(), err);
             tracing::error!("{}", err);
             return Err(err)
         }
->>>>>>> 6d7810ee
         Ok(())
     }
 
@@ -111,38 +108,9 @@
 
     /// Spawn the substrate node at the given path, and wait for RPC to be initialized.
     pub async fn spawn(&self) -> Result<TestNodeProcess<R>, String> {
-<<<<<<< HEAD
         // Wait for RPC port to be logged (it's logged to stderr):
         let ws_port : &str = option_env!("WS_PORT").unwrap_or("9944");
         let ws_url = format!("ws://127.0.0.1:{ws_port}");
-=======
-        let mut cmd = process::Command::new(&self.node_path);
-        cmd.env("RUST_LOG", "info")
-            .arg("--dev")
-            .stdout(process::Stdio::piped())
-            .stderr(process::Stdio::piped())
-            .arg("--port=0")
-            .arg("--rpc-port=0");
-
-        if let Some(authority) = self.authority {
-            let authority = format!("{authority:?}");
-            let arg = format!("--{}", authority.as_str().to_lowercase());
-            cmd.arg(arg);
-        }
-
-        let mut proc = cmd.spawn().map_err(|e| {
-            format!(
-                "Error spawning substrate node '{}': {}",
-                self.node_path.to_string_lossy(),
-                e
-            )
-        })?;
-
-        // Wait for RPC port to be logged (it's logged to stderr):
-        let stderr = proc.stderr.take().unwrap();
-        let port = find_substrate_port_from_output(stderr);
-        let url = format!("ws://127.0.0.1:{port}");
->>>>>>> 6d7810ee
 
         // Connect to the node with a `subxt` client:
         let client = OnlineClient::from_url(url.clone()).await;
@@ -154,58 +122,14 @@
                 })
             }
             Err(err) => {
-<<<<<<< HEAD
                 let err = format!("Failed to connect to node rpc at {ws_url}: {err}");
                 log::error!("{}", err);
-=======
-                let err = format!("Failed to connect to node rpc at {url}: {err}");
-                tracing::error!("{}", err);
-                proc.kill().map_err(|e| {
-                    format!("Error killing substrate process '{}': {}", proc.id(), e)
-                })?;
->>>>>>> 6d7810ee
                 Err(err)
             }
         }
     }
 }
 
-<<<<<<< HEAD
-=======
-// Consume a stderr reader from a spawned substrate command and
-// locate the port number that is logged out to it.
-fn find_substrate_port_from_output(r: impl Read + Send + 'static) -> u16 {
-    BufReader::new(r)
-        .lines()
-        .find_map(|line| {
-            let line =
-                line.expect("failed to obtain next line from stdout for port discovery");
-
-            // does the line contain our port (we expect this specific output from
-            // substrate).
-            let line_end = line
-                .rsplit_once("Listening for new connections on 127.0.0.1:")
-                .or_else(|| {
-                    line.rsplit_once("Running JSON-RPC WS server: addr=127.0.0.1:")
-                })
-                .or_else(|| line.rsplit_once("Running JSON-RPC server: addr=127.0.0.1:"))
-                .map(|(_, port_str)| port_str)?;
-
-            // trim non-numeric chars from the end of the port part of the line.
-            let port_str = line_end.trim_end_matches(|b: char| !b.is_ascii_digit());
-
-            // expect to have a number here (the chars after '127.0.0.1:') and parse them
-            // into a u16.
-            let port_num = port_str.parse().unwrap_or_else(|_| {
-                panic!("valid port expected for tracing line, got '{port_str}'")
-            });
-
-            Some(port_num)
-        })
-        .expect("We should find a port before the reader ends")
-}
-
->>>>>>> 6d7810ee
 #[cfg(test)]
 mod tests {
     use super::*;
